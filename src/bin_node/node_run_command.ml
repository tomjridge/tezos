--- conflicted
+++ resolved
@@ -27,17 +27,10 @@
 
 let genesis : State.Chain.genesis = {
   time =
-<<<<<<< HEAD
-    Time.of_notation_exn "2018-06-30T13:06:42Z" ;
-  block =
-    Block_hash.of_b58check_exn
-      "BLockGenesisGenesisGenesisGenesisGenesiseab2beGZ6CV" ;
-=======
     Time.of_notation_exn "2018-06-30T16:07:32Z" ;
   block =
     Block_hash.of_b58check_exn
       "BLockGenesisGenesisGenesisGenesisGenesisf79b5d1CoW2" ;
->>>>>>> 322710c5
   protocol =
     Protocol_hash.of_b58check_exn
       "Ps9mPmXaRzmzk35gbAYNCAw6UXdE2qoABTHbN2oEEc1qM7CwT9P" ;
