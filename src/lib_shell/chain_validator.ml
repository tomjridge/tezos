--- conflicted
+++ resolved
@@ -309,16 +309,7 @@
               let (limits, chain_db) = Prevalidator.parameters old_prevalidator in
               (* TODO inject in the new prevalidator the operation
                  from the previous one. *)
-<<<<<<< HEAD
-              Prevalidator.create
-                limits
-                (module Filter)
-                chain_db >>= fun prevalidator ->
-              nv.prevalidator <- Some prevalidator ;
-              Prevalidator.shutdown old_prevalidator >>= fun () ->
-              return_unit
-=======
-              Prevalidator.create limits (module Proto) chain_db >>= function
+              Prevalidator.create limits (module Filter) chain_db >>= function
               | Error errs ->
                   Log.lwt_log_error "@[Failed to reinstantiate prevalidator:@ %a@]"
                     pp_print_error errs >>= fun () ->
@@ -329,7 +320,6 @@
                   nv.prevalidator <- Some prevalidator ;
                   Prevalidator.shutdown old_prevalidator >>= fun () ->
                   return_unit
->>>>>>> 4cbc5282
             end else begin
               Prevalidator.flush old_prevalidator block_hash >>=? fun () ->
               return_unit
@@ -373,20 +363,11 @@
      State.read_chain_data parameters.chain_state
        (fun _ {State.current_head} -> Lwt.return current_head) >>= fun head ->
      State.Block.protocol_hash head >>= fun head_hash ->
-<<<<<<< HEAD
      safe_get_prevalidator_filter head_hash >>= function
-     | Ok (module Filter) ->
+     | Ok (module Filter) -> begin
          Prevalidator.create
            parameters.prevalidator_limits
            (module Filter)
-           parameters.chain_db >>= fun prevalor ->
-         Lwt.return_some prevalor
-=======
-     safe_get_protocol head_hash >>= function
-     | Ok (module Proto) -> begin
-         Prevalidator.create
-           parameters.prevalidator_limits
-           (module Proto)
            parameters.chain_db >>= function
          | Error err ->
              Log.lwt_log_error "@[Failed to instantiate prevalidator:@ %a@]"
@@ -395,7 +376,6 @@
          | Ok prevalidator ->
              return_some prevalidator
        end
->>>>>>> 4cbc5282
      | Error err ->
          Log.lwt_log_error "@[Failed to instantiate prevalidator:@ %a@]"
            pp_print_error err >>= fun () ->
