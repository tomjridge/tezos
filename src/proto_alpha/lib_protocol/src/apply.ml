(*****************************************************************************)
(*                                                                           *)
(* Open Source License                                                       *)
(* Copyright (c) 2018 Dynamic Ledger Solutions, Inc. <contact@tezos.com>     *)
(*                                                                           *)
(* Permission is hereby granted, free of charge, to any person obtaining a   *)
(* copy of this software and associated documentation files (the "Software"),*)
(* to deal in the Software without restriction, including without limitation *)
(* the rights to use, copy, modify, merge, publish, distribute, sublicense,  *)
(* and/or sell copies of the Software, and to permit persons to whom the     *)
(* Software is furnished to do so, subject to the following conditions:      *)
(*                                                                           *)
(* The above copyright notice and this permission notice shall be included   *)
(* in all copies or substantial portions of the Software.                    *)
(*                                                                           *)
(* THE SOFTWARE IS PROVIDED "AS IS", WITHOUT WARRANTY OF ANY KIND, EXPRESS OR*)
(* IMPLIED, INCLUDING BUT NOT LIMITED TO THE WARRANTIES OF MERCHANTABILITY,  *)
(* FITNESS FOR A PARTICULAR PURPOSE AND NONINFRINGEMENT. IN NO EVENT SHALL   *)
(* THE AUTHORS OR COPYRIGHT HOLDERS BE LIABLE FOR ANY CLAIM, DAMAGES OR OTHER*)
(* LIABILITY, WHETHER IN AN ACTION OF CONTRACT, TORT OR OTHERWISE, ARISING   *)
(* FROM, OUT OF OR IN CONNECTION WITH THE SOFTWARE OR THE USE OR OTHER       *)
(* DEALINGS IN THE SOFTWARE.                                                 *)
(*                                                                           *)
(*****************************************************************************)

(** Tezos Protocol Implementation - Main Entry Points *)

open Alpha_context

type error += Wrong_voting_period of Voting_period.t * Voting_period.t (* `Temporary *)
type error += Wrong_endorsement_predecessor of Block_hash.t * Block_hash.t (* `Temporary *)
type error += Duplicate_endorsement of Signature.Public_key_hash.t (* `Branch *)
type error += Invalid_endorsement_level
type error += Invalid_commitment of { expected: bool }
type error += Internal_operation_replay of packed_internal_operation

type error += Invalid_double_endorsement_evidence (* `Permanent *)
type error += Inconsistent_double_endorsement_evidence
  of { delegate1: Signature.Public_key_hash.t ; delegate2: Signature.Public_key_hash.t } (* `Permanent *)
type error += Unrequired_double_endorsement_evidence (* `Branch*)
type error += Too_early_double_endorsement_evidence
  of { level: Raw_level.t ; current: Raw_level.t } (* `Temporary *)
type error += Outdated_double_endorsement_evidence
  of { level: Raw_level.t ; last: Raw_level.t } (* `Permanent *)

type error += Invalid_double_baking_evidence
  of { hash1: Block_hash.t ;
       level1: Int32.t ;
       hash2: Block_hash.t ;
       level2: Int32.t } (* `Permanent *)
type error += Inconsistent_double_baking_evidence
  of { delegate1: Signature.Public_key_hash.t ; delegate2: Signature.Public_key_hash.t } (* `Permanent *)
type error += Unrequired_double_baking_evidence (* `Branch*)
type error += Too_early_double_baking_evidence
  of { level: Raw_level.t ; current: Raw_level.t } (* `Temporary *)
type error += Outdated_double_baking_evidence
  of { level: Raw_level.t ; last: Raw_level.t } (* `Permanent *)
type error += Invalid_activation of { pkh : Ed25519.Public_key_hash.t }
type error += Multiple_revelation
type error += Gas_quota_exceeded_init_deserialize (* Permanent *)

let () =
  register_error_kind
    `Temporary
    ~id:"operation.wrong_endorsement_predecessor"
    ~title:"Wrong endorsement predecessor"
    ~description:"Trying to include an endorsement in a block \
                  that is not the successor of the endorsed one"
    ~pp:(fun ppf (e, p) ->
        Format.fprintf ppf "Wrong predecessor %a, expected %a"
          Block_hash.pp p Block_hash.pp e)
    Data_encoding.(obj2
                     (req "expected" Block_hash.encoding)
                     (req "provided" Block_hash.encoding))
    (function Wrong_endorsement_predecessor (e, p) -> Some (e, p) | _ -> None)
    (fun (e, p) -> Wrong_endorsement_predecessor (e, p)) ;
  register_error_kind
    `Temporary
    ~id:"operation.wrong_voting_period"
    ~title:"Wrong voting period"
    ~description:"Trying to onclude a proposal or ballot \
                  meant for another voting period"
    ~pp:(fun ppf (e, p) ->
        Format.fprintf ppf "Wrong voting period %a, current is %a"
          Voting_period.pp p Voting_period.pp e)
    Data_encoding.(obj2
                     (req "current" Voting_period.encoding)
                     (req "provided" Voting_period.encoding))
    (function Wrong_voting_period (e, p) -> Some (e, p) | _ -> None)
    (fun (e, p) -> Wrong_voting_period (e, p));
  register_error_kind
    `Branch
    ~id:"operation.duplicate_endorsement"
    ~title:"Duplicate endorsement"
    ~description:"Two endorsements received from same delegate"
    ~pp:(fun ppf k ->
        Format.fprintf ppf "Duplicate endorsement from delegate %a (possible replay attack)."
          Signature.Public_key_hash.pp_short k)
    Data_encoding.(obj1 (req "delegate" Signature.Public_key_hash.encoding))
    (function Duplicate_endorsement k -> Some k | _ -> None)
    (fun k -> Duplicate_endorsement k);
  register_error_kind
    `Temporary
    ~id:"operation.invalid_endorsement_level"
    ~title:"Unexpected level in endorsement"
    ~description:"The level of an endorsement is inconsistent with the \
                 \ provided block hash."
    ~pp:(fun ppf () ->
        Format.fprintf ppf "Unexpected level in endorsement.")
    Data_encoding.unit
    (function Invalid_endorsement_level -> Some () | _ -> None)
    (fun () -> Invalid_endorsement_level) ;
  register_error_kind
    `Permanent
    ~id:"block.invalid_commitment"
    ~title:"Invalid commitment in block header"
    ~description:"The block header has invalid commitment."
    ~pp:(fun ppf expected ->
        if expected then
          Format.fprintf ppf "Missing seed's nonce commitment in block header."
        else
          Format.fprintf ppf "Unexpected seed's nonce commitment in block header.")
    Data_encoding.(obj1 (req "expected" bool))
    (function Invalid_commitment { expected } -> Some expected | _ -> None)
    (fun expected -> Invalid_commitment { expected }) ;
  register_error_kind
    `Permanent
    ~id:"internal_operation_replay"
    ~title:"Internal operation replay"
    ~description:"An internal operation was emitted twice by a script"
    ~pp:(fun ppf (Internal_operation { nonce ; _ }) ->
        Format.fprintf ppf "Internal operation %d was emitted twice by a script" nonce)
    Operation.internal_operation_encoding
    (function Internal_operation_replay op -> Some op | _ -> None)
    (fun op -> Internal_operation_replay op) ;
  register_error_kind
    `Permanent
    ~id:"block.invalid_double_endorsement_evidence"
    ~title:"Invalid double endorsement evidence"
    ~description:"A double-endorsement evidence is malformed"
    ~pp:(fun ppf () ->
        Format.fprintf ppf "Malformed double-endorsement evidence")
    Data_encoding.empty
    (function Invalid_double_endorsement_evidence -> Some () | _ -> None)
    (fun () -> Invalid_double_endorsement_evidence) ;
  register_error_kind
    `Permanent
    ~id:"block.inconsistent_double_endorsement_evidence"
    ~title:"Inconsistent double endorsement evidence"
    ~description:"A double-endorsement evidence is inconsistent \
                 \ (two distinct delegates)"
    ~pp:(fun ppf (delegate1, delegate2) ->
        Format.fprintf ppf
          "Inconsistent double-endorsement evidence \
          \ (distinct delegate: %a and %a)"
          Signature.Public_key_hash.pp_short delegate1
          Signature.Public_key_hash.pp_short delegate2)
    Data_encoding.(obj2
                     (req "delegate1" Signature.Public_key_hash.encoding)
                     (req "delegate2" Signature.Public_key_hash.encoding))
    (function
      | Inconsistent_double_endorsement_evidence { delegate1 ; delegate2 } ->
          Some (delegate1, delegate2)
      | _ -> None)
    (fun (delegate1, delegate2) ->
       Inconsistent_double_endorsement_evidence { delegate1 ; delegate2 }) ;
  register_error_kind
    `Branch
    ~id:"block.unrequired_double_endorsement_evidence"
    ~title:"Unrequired double endorsement evidence"
    ~description:"A double-endorsement evidence is unrequired"
    ~pp:(fun ppf () ->
        Format.fprintf ppf "A valid double-endorsement operation cannot \
                           \ be applied: the associated delegate \
                           \ has previously been denunciated in this cycle.")
    Data_encoding.empty
    (function Unrequired_double_endorsement_evidence -> Some () | _ -> None)
    (fun () -> Unrequired_double_endorsement_evidence) ;
  register_error_kind
    `Temporary
    ~id:"block.too_early_double_endorsement_evidence"
    ~title:"Too early double endorsement evidence"
    ~description:"A double-endorsement evidence is in the future"
    ~pp:(fun ppf (level, current) ->
        Format.fprintf ppf
          "A double-endorsement evidence is in the future \
          \ (current level: %a, endorsement level: %a)"
          Raw_level.pp current
          Raw_level.pp level)
    Data_encoding.(obj2
                     (req "level" Raw_level.encoding)
                     (req "current" Raw_level.encoding))
    (function
      | Too_early_double_endorsement_evidence { level ; current } ->
          Some (level, current)
      | _ -> None)
    (fun (level, current) ->
       Too_early_double_endorsement_evidence { level ; current }) ;
  register_error_kind
    `Permanent
    ~id:"block.outdated_double_endorsement_evidence"
    ~title:"Outdated double endorsement evidence"
    ~description:"A double-endorsement evidence is outdated."
    ~pp:(fun ppf (level, last) ->
        Format.fprintf ppf
          "A double-endorsement evidence is outdated \
          \ (last acceptable level: %a, endorsement level: %a)"
          Raw_level.pp last
          Raw_level.pp level)
    Data_encoding.(obj2
                     (req "level" Raw_level.encoding)
                     (req "last" Raw_level.encoding))
    (function
      | Outdated_double_endorsement_evidence { level ; last } ->
          Some (level, last)
      | _ -> None)
    (fun (level, last) ->
       Outdated_double_endorsement_evidence { level ; last }) ;
  register_error_kind
    `Permanent
    ~id:"block.invalid_double_baking_evidence"
    ~title:"Invalid double baking evidence"
    ~description:"A double-baking evidence is inconsistent \
                 \ (two distinct level)"
    ~pp:(fun ppf (hash1, level1, hash2, level2) ->
        Format.fprintf ppf
          "Invalid double-baking evidence (hash: %a and %a, levels: %ld and %ld)"
          Block_hash.pp hash1 Block_hash.pp hash2
          level1 level2)
    Data_encoding.(obj4
                     (req "hash1" Block_hash.encoding)
                     (req "level1" int32)
                     (req "hash2" Block_hash.encoding)
                     (req "level2" int32))
    (function
      | Invalid_double_baking_evidence { hash1 ; level1 ; hash2 ; level2 } ->
          Some (hash1, level1, hash2, level2)
      | _ -> None)
    (fun (hash1, level1, hash2, level2) ->
       Invalid_double_baking_evidence { hash1 ; level1 ; hash2 ; level2 }) ;
  register_error_kind
    `Permanent
    ~id:"block.inconsistent_double_baking_evidence"
    ~title:"Inconsistent double baking evidence"
    ~description:"A double-baking evidence is inconsistent \
                 \ (two distinct delegates)"
    ~pp:(fun ppf (delegate1, delegate2) ->
        Format.fprintf ppf
          "Inconsistent double-baking evidence \
          \ (distinct delegate: %a and %a)"
          Signature.Public_key_hash.pp_short delegate1
          Signature.Public_key_hash.pp_short delegate2)
    Data_encoding.(obj2
                     (req "delegate1" Signature.Public_key_hash.encoding)
                     (req "delegate2" Signature.Public_key_hash.encoding))
    (function
      | Inconsistent_double_baking_evidence { delegate1 ; delegate2 } ->
          Some (delegate1, delegate2)
      | _ -> None)
    (fun (delegate1, delegate2) ->
       Inconsistent_double_baking_evidence { delegate1 ; delegate2 }) ;
  register_error_kind
    `Branch
    ~id:"block.unrequired_double_baking_evidence"
    ~title:"Unrequired double baking evidence"
    ~description:"A double-baking evidence is unrequired"
    ~pp:(fun ppf () ->
        Format.fprintf ppf "A valid double-baking operation cannot \
                           \ be applied: the associated delegate \
                           \ has previously been denunciated in this cycle.")
    Data_encoding.empty
    (function Unrequired_double_baking_evidence -> Some () | _ -> None)
    (fun () -> Unrequired_double_baking_evidence) ;
  register_error_kind
    `Temporary
    ~id:"block.too_early_double_baking_evidence"
    ~title:"Too early double baking evidence"
    ~description:"A double-baking evidence is in the future"
    ~pp:(fun ppf (level, current) ->
        Format.fprintf ppf
          "A double-baking evidence is in the future \
          \ (current level: %a, baking level: %a)"
          Raw_level.pp current
          Raw_level.pp level)
    Data_encoding.(obj2
                     (req "level" Raw_level.encoding)
                     (req "current" Raw_level.encoding))
    (function
      | Too_early_double_baking_evidence { level ; current } ->
          Some (level, current)
      | _ -> None)
    (fun (level, current) ->
       Too_early_double_baking_evidence { level ; current }) ;
  register_error_kind
    `Permanent
    ~id:"block.outdated_double_baking_evidence"
    ~title:"Outdated double baking evidence"
    ~description:"A double-baking evidence is outdated."
    ~pp:(fun ppf (level, last) ->
        Format.fprintf ppf
          "A double-baking evidence is outdated \
          \ (last acceptable level: %a, baking level: %a)"
          Raw_level.pp last
          Raw_level.pp level)
    Data_encoding.(obj2
                     (req "level" Raw_level.encoding)
                     (req "last" Raw_level.encoding))
    (function
      | Outdated_double_baking_evidence { level ; last } ->
          Some (level, last)
      | _ -> None)
    (fun (level, last) ->
       Outdated_double_baking_evidence { level ; last }) ;
  register_error_kind
    `Permanent
    ~id:"operation.invalid_activation"
    ~title:"Invalid activation"
    ~description:"The given key and secret do not correspond to any \
                  existing preallocated contract"
    ~pp:(fun ppf pkh ->
        Format.fprintf ppf "Invalid activation. The public key %a does \
                            not match any commitment."
          Ed25519.Public_key_hash.pp pkh
      )
    Data_encoding.(obj1 (req "pkh" Ed25519.Public_key_hash.encoding))
    (function Invalid_activation { pkh } -> Some pkh | _ -> None)
    (fun pkh -> Invalid_activation { pkh } ) ;
  register_error_kind
    `Permanent
    ~id:"block.multiple_revelation"
    ~title:"Multiple revelations were included in a manager operation"
    ~description:"A manager operation should not contain more than one revelation"
    ~pp:(fun ppf () ->
        Format.fprintf ppf
          "Multiple revelations were included in a manager operation")
    Data_encoding.empty
    (function Multiple_revelation -> Some () | _ -> None)
    (fun () -> Multiple_revelation) ;
  register_error_kind
    `Permanent
    ~id:"gas_exhausted.init_deserialize"
    ~title:"Not enough gas for initial deserialization of script expresions"
    ~description:"Gas limit was not high enough to deserialize the \
                  transaction parameters or origination script code or \
                  initial storage, making the operation impossible to \
                  parse within the provided gas bounds."
    Data_encoding.empty
    (function Gas_quota_exceeded_init_deserialize -> Some () | _ -> None)
    (fun () -> Gas_quota_exceeded_init_deserialize)

open Apply_results

let apply_manager_operation_content :
  type kind.
  ( Alpha_context.t -> Script_ir_translator.unparsing_mode -> payer:Contract.t -> source:Contract.t ->
    internal:bool -> kind manager_operation ->
    (context * kind successful_manager_operation_result * packed_internal_operation list) tzresult Lwt.t ) =
  fun ctxt mode ~payer ~source ~internal operation ->
    let before_operation =
      (* This context is not used for backtracking. Only to compute
         gas consumption and originations for the operation result. *)
      ctxt in
    Contract.must_exist ctxt source >>=? fun () ->
    let spend =
      (* Ignore the spendable flag for smart contracts. *)
      if internal then Contract.spend_from_script else Contract.spend in
    let set_delegate =
      (* Ignore the delegatable flag for smart contracts. *)
      if internal then Delegate.set_from_script else Delegate.set in
    match operation with
    | Reveal _ ->
        return (* No-op: action already performed by `precheck_manager_contents`. *)
          (ctxt, (Reveal_result : kind successful_manager_operation_result), [])
    | Transaction { amount ; parameters ; destination } -> begin
        spend ctxt source amount >>=? fun ctxt ->
        Contract.credit ctxt destination amount >>=? fun ctxt ->
        Contract.get_script ctxt destination >>=? fun (ctxt, script) ->
        match script with
        | None -> begin
            match parameters with
            | None -> return ctxt
            | Some arg ->
                Script.force_decode ctxt arg >>=? fun (arg, ctxt) -> (* see [note] *)
                (* [note]: for toplevel ops, cost is nil since the
                   lazy value has already been forced at precheck, so
                   we compute and consume the full cost again *)
                let cost_arg = Script.deserialized_cost arg in
                Lwt.return (Gas.consume ctxt cost_arg) >>=? fun ctxt ->
                match Micheline.root arg with
                | Prim (_, D_Unit, [], _) ->
                    (* Allow [Unit] parameter to non-scripted contracts. *)
                    return ctxt
                | _ -> fail (Script_interpreter.Bad_contract_parameter destination)
          end >>=? fun ctxt ->
            let result =
              Transaction_result
                { storage = None ;
                  balance_updates =
                    Delegate.cleanup_balance_updates
                      [ Contract source, Debited amount ;
                        Contract destination, Credited amount ] ;
                  originated_contracts = [] ;
                  consumed_gas = Gas.consumed ~since:before_operation ~until:ctxt ;
                  storage_size = Z.zero ;
                  paid_storage_size_diff = Z.zero ;
                } in
            return (ctxt, result, [])
        | Some script ->
            begin match parameters with
              | None ->
                  (* Forge a [Unit] parameter that will be checked by [execute]. *)
                  let unit = Micheline.strip_locations (Prim (0, Script.D_Unit, [], [])) in
                  return (ctxt, unit)
              | Some parameters ->
                  Script.force_decode ctxt parameters >>=? fun (arg, ctxt) -> (* see [note] *)
                  let cost_arg = Script.deserialized_cost arg in
                  Lwt.return (Gas.consume ctxt cost_arg) >>=? fun ctxt ->
                  return (ctxt, arg)
            end >>=? fun (ctxt, parameter) ->
            Script_interpreter.execute
              ctxt mode
              ~source ~payer ~self:(destination, script) ~amount ~parameter
            >>=? fun { ctxt ; storage ; big_map_diff ; operations } ->
            Contract.update_script_storage
              ctxt destination storage big_map_diff >>=? fun ctxt ->
            Fees.record_paid_storage_space
              ctxt destination >>=? fun (ctxt, new_size, paid_storage_size_diff, fees) ->
            Contract.originated_from_current_nonce
              ~since: before_operation
              ~until: ctxt >>=? fun originated_contracts ->
            let result =
              Transaction_result
                { storage = Some storage ;
                  balance_updates =
                    Delegate.cleanup_balance_updates
                      [ Contract payer, Debited fees ;
                        Contract source, Debited amount ;
                        Contract destination, Credited amount ] ;
                  originated_contracts ;
                  consumed_gas = Gas.consumed ~since:before_operation ~until:ctxt ;
                  storage_size = new_size ;
                  paid_storage_size_diff } in
            return (ctxt, result, operations)
      end
    | Origination { manager ; delegate ; script ; preorigination ;
                    spendable ; delegatable ; credit } ->
        begin match script with
          | None -> return (None, ctxt)
          | Some script ->
              Script.force_decode ctxt script.storage >>=? fun (unparsed_storage, ctxt) -> (* see [note] *)
              Lwt.return (Gas.consume ctxt (Script.deserialized_cost unparsed_storage)) >>=? fun ctxt ->
              Script.force_decode ctxt script.code >>=? fun (unparsed_code, ctxt) -> (* see [note] *)
              Lwt.return (Gas.consume ctxt (Script.deserialized_cost unparsed_code)) >>=? fun ctxt ->
              Script_ir_translator.parse_script ctxt script >>=? fun (_, ctxt) ->
              Script_ir_translator.erase_big_map_initialization ctxt Optimized script >>=? fun (script, big_map_diff, ctxt) ->
              return (Some (script, big_map_diff), ctxt)
        end >>=? fun (script, ctxt) ->
        spend ctxt source credit >>=? fun ctxt ->
        begin match preorigination with
          | Some contract ->
              assert internal ;
              (* The preorigination field is only used to early return
                 the address of an originated contract in Michelson.
                 It cannot come from the outside. *)
              return (ctxt, contract)
          | None ->
              Contract.fresh_contract_from_current_nonce ctxt
        end >>=? fun (ctxt, contract) ->
        Contract.originate ctxt contract
          ~manager ~delegate ~balance:credit
          ?script
          ~spendable ~delegatable >>=? fun ctxt ->
        Fees.origination_burn ctxt ~payer >>=? fun (ctxt, orignation_burn) ->
        Fees.record_paid_storage_space ctxt contract >>=? fun (ctxt, size, paid_storage_size_diff, fees) ->
        Lwt.return Tez.(orignation_burn +? fees) >>=? fun all_fees ->
        let result =
          Origination_result
            { balance_updates =
                Delegate.cleanup_balance_updates
                  [ Contract payer, Debited all_fees ;
                    Contract source, Debited credit ;
                    Contract contract, Credited credit ] ;
              originated_contracts = [ contract ] ;
              consumed_gas = Gas.consumed ~since:before_operation ~until:ctxt ;
              storage_size = size ;
              paid_storage_size_diff } in
        return (ctxt, result, [])
    | Delegation delegate ->
        set_delegate ctxt source delegate >>=? fun ctxt ->
        return (ctxt, Delegation_result, [])

let apply_internal_manager_operations ctxt mode ~payer ops =
  let rec apply ctxt applied worklist =
    match worklist with
    | [] -> Lwt.return (`Success ctxt, List.rev applied)
    | (Internal_operation
         ({ source ; operation ; nonce } as op)) :: rest ->
        begin
          if internal_nonce_already_recorded ctxt nonce then
            fail (Internal_operation_replay (Internal_operation op))
          else
            let ctxt = record_internal_nonce ctxt nonce in
            apply_manager_operation_content
              ctxt mode ~source ~payer ~internal:true operation
        end >>= function
        | Error errors ->
            let result =
              Internal_operation_result (op, Failed (manager_kind op.operation, errors)) in
            let skipped =
              List.rev_map
                (fun (Internal_operation op) ->
                   Internal_operation_result (op, Skipped (manager_kind op.operation)))
                rest in
            Lwt.return (`Failure, List.rev (skipped @ (result :: applied)))
        | Ok (ctxt, result, emitted) ->
            apply ctxt
              (Internal_operation_result (op, Applied result) :: applied)
              (rest @ emitted) in
  apply ctxt [] ops

let precheck_manager_contents
    (type kind) ctxt chain_id raw_operation (op : kind Kind.manager contents)
  : context tzresult Lwt.t =
  let Manager_operation { source ; fee ; counter ; operation ; gas_limit ; storage_limit } = op in
  Lwt.return (Gas.check_limit ctxt gas_limit) >>=? fun () ->
  let ctxt = Gas.set_limit ctxt gas_limit in
  Lwt.return (Fees.check_storage_limit ctxt storage_limit) >>=? fun () ->
  Contract.must_be_allocated ctxt source >>=? fun () ->
  Contract.check_counter_increment ctxt source counter >>=? fun () ->
  begin
    match operation with
    | Reveal pk ->
        Contract.reveal_manager_key ctxt source pk
    | Transaction { parameters = Some arg ; _ } ->
        (* Fail quickly if not enough gas for minimal deserialization cost *)
        Lwt.return @@ record_trace Gas_quota_exceeded_init_deserialize @@
        Gas.check_enough ctxt (Script.minimal_deserialize_cost arg) >>=? fun () ->
        (* Fail if not enough gas for complete deserialization cost *)
        trace Gas_quota_exceeded_init_deserialize @@
        Script.force_decode ctxt arg >>|? fun (_arg, ctxt) -> ctxt
    | Origination { script = Some script ; _ } ->
        (* Fail quickly if not enough gas for minimal deserialization cost *)
        Lwt.return @@ record_trace Gas_quota_exceeded_init_deserialize @@
        (Gas.consume ctxt (Script.minimal_deserialize_cost script.code) >>? fun ctxt ->
         Gas.check_enough ctxt (Script.minimal_deserialize_cost script.storage)) >>=? fun () ->
        (* Fail if not enough gas for complete deserialization cost *)
        trace Gas_quota_exceeded_init_deserialize @@
        Script.force_decode ctxt script.code >>=? fun (_code, ctxt) ->
        trace Gas_quota_exceeded_init_deserialize @@
        Script.force_decode ctxt script.storage >>|? fun (_storage, ctxt) ->
        ctxt
    | _ -> return ctxt
  end >>=? fun ctxt ->
  Contract.get_manager_key ctxt source >>=? fun public_key ->
  (* Currently, the `raw_operation` only contains one signature, so
     all operations are required to be from the same manager. This may
     change in the future, allowing several managers to group-sign a
     sequence of transactions.  *)
  Operation.check_signature public_key chain_id raw_operation >>=? fun () ->
  Contract.increment_counter ctxt source >>=? fun ctxt ->
  Contract.spend ctxt source fee >>=? fun ctxt ->
  add_fees ctxt fee >>=? fun ctxt ->
  return ctxt

let apply_manager_contents
    (type kind) ctxt mode (op : kind Kind.manager contents)
  : ([ `Success of context | `Failure ] *
     kind manager_operation_result *
     packed_internal_operation_result list) Lwt.t =
  let Manager_operation
      { source ; operation ; gas_limit ; storage_limit } = op in
  let ctxt = Gas.set_limit ctxt gas_limit in
  let ctxt = Fees.start_counting_storage_fees ctxt in
  apply_manager_operation_content ctxt mode
    ~source ~payer:source ~internal:false operation >>= function
  | Ok (ctxt, operation_results, internal_operations) -> begin
      apply_internal_manager_operations
        ctxt mode ~payer:source internal_operations >>= function
      | (`Success ctxt, internal_operations_results) ->
          Fees.burn_storage_fees ctxt ~storage_limit ~payer:source >>= begin function
            | Ok ctxt ->
                Lwt.return
                  (`Success ctxt, Applied operation_results, internal_operations_results)
            | Error errors ->
                Lwt.return
                  (`Failure, Backtracked (operation_results, Some errors), internal_operations_results)
          end
      | (`Failure, internal_operations_results) ->
          Lwt.return
            (`Failure, Applied operation_results, internal_operations_results)
    end
  | Error errors ->
      Lwt.return
        (`Failure, Failed (manager_kind operation, errors), [])

let rec mark_skipped
  : type kind.
    baker : Signature.Public_key_hash.t -> Level.t -> kind Kind.manager contents_list ->
  kind Kind.manager contents_result_list = fun ~baker level -> function
  | Single (Manager_operation ({ source ; fee } as op)) ->
      Single_result
        (Manager_operation_result
           { balance_updates =
               Delegate.cleanup_balance_updates
                 [ Contract source, Debited fee ;
                   Fees (baker, level.cycle), Credited fee ] ;
             operation_result = Skipped (manager_kind op.operation) ;
             internal_operation_results = [] })
  | Cons (Manager_operation ({ source ; fee } as op), rest) ->
      Cons_result
        (Manager_operation_result {
            balance_updates =
              Delegate.cleanup_balance_updates
                [ Contract source, Debited fee ;
                  Fees (baker, level.cycle), Credited fee ] ;
            operation_result = Skipped (manager_kind op.operation) ;
            internal_operation_results = [] },
         mark_skipped ~baker level rest)

let rec precheck_manager_contents_list
  : type kind.
    Alpha_context.t -> Chain_id.t -> _ Operation.t -> kind Kind.manager contents_list ->
    context tzresult Lwt.t =
  fun ctxt chain_id raw_operation contents_list ->
    match contents_list with
    | Single (Manager_operation _ as op) ->
        precheck_manager_contents ctxt chain_id raw_operation op
    | Cons (Manager_operation _ as op, rest) ->
        precheck_manager_contents ctxt chain_id raw_operation op >>=? fun ctxt ->
        precheck_manager_contents_list ctxt chain_id raw_operation rest

let rec apply_manager_contents_list_rec
  : type kind.
    Alpha_context.t -> Script_ir_translator.unparsing_mode ->
    public_key_hash -> kind Kind.manager contents_list ->
    ([ `Success of context | `Failure ] *
     kind Kind.manager contents_result_list) Lwt.t =
  fun ctxt mode baker contents_list ->
    let level = Level.current ctxt in
    match contents_list with
    | Single (Manager_operation { source ; fee ; _ } as op) -> begin
        apply_manager_contents ctxt mode op
        >>= fun (ctxt_result, operation_result, internal_operation_results) ->
        let result =
          Manager_operation_result {
            balance_updates =
              Delegate.cleanup_balance_updates
                [ Contract source, Debited fee ;
                  Fees (baker, level.cycle), Credited fee ] ;
            operation_result ;
            internal_operation_results ;
          } in
        Lwt.return (ctxt_result, Single_result (result))
      end
    | Cons (Manager_operation { source ; fee ; _ } as op, rest) ->
        apply_manager_contents ctxt mode op >>= function
        | (`Failure, operation_result, internal_operation_results) ->
            let result =
              Manager_operation_result {
                balance_updates =
                  Delegate.cleanup_balance_updates
                    [ Contract source, Debited fee ;
                      Fees (baker, level.cycle), Credited fee ] ;
                operation_result ;
                internal_operation_results ;
              } in
            Lwt.return (`Failure, Cons_result (result, mark_skipped ~baker level rest))
        | (`Success ctxt, operation_result, internal_operation_results) ->
            let result =
              Manager_operation_result {
                balance_updates =
                  Delegate.cleanup_balance_updates
                    [ Contract source, Debited fee ;
                      Fees (baker, level.cycle), Credited fee ] ;
                operation_result ;
                internal_operation_results ;
              } in
            apply_manager_contents_list_rec ctxt mode baker rest >>= fun (ctxt_result, results) ->
            Lwt.return (ctxt_result, Cons_result (result, results))

let mark_backtracked results =
  let rec mark_contents_list
    : type kind. kind Kind.manager contents_result_list -> kind Kind.manager contents_result_list
    = function
      | Single_result (Manager_operation_result op) ->
          Single_result (Manager_operation_result
                           { balance_updates =
                               op.balance_updates ;
                             operation_result =
                               mark_manager_operation_result op.operation_result ;
                             internal_operation_results =
                               List.map mark_internal_operation_results op.internal_operation_results})
      | Cons_result (Manager_operation_result op, rest) ->
          Cons_result (Manager_operation_result
                         { balance_updates =
                             op.balance_updates ;
                           operation_result =
                             mark_manager_operation_result op.operation_result ;
                           internal_operation_results =
                             List.map mark_internal_operation_results op.internal_operation_results},
                       mark_contents_list rest)
  and mark_internal_operation_results (Internal_operation_result (kind, result)) =
    (Internal_operation_result (kind, mark_manager_operation_result result))
  and mark_manager_operation_result
    : type kind. kind manager_operation_result -> kind manager_operation_result
    = function
      | Failed _ | Skipped _ | Backtracked _ as result -> result
      | Applied result -> Backtracked (result, None) in
  mark_contents_list results

let apply_manager_contents_list ctxt mode baker contents_list =
  apply_manager_contents_list_rec ctxt mode baker contents_list >>= fun (ctxt_result, results) ->
  match ctxt_result with
  | `Failure -> Lwt.return (ctxt (* backtracked *), mark_backtracked results)
  | `Success ctxt -> Lwt.return (ctxt, results)

let apply_contents_list
    (type kind) ctxt chain_id mode pred_block baker
    (operation : kind operation)
    (contents_list : kind contents_list)
  : (context * kind contents_result_list) tzresult Lwt.t =
  match contents_list with
  | Single (Endorsement { level }) ->
      let block = operation.shell.branch in
      fail_unless
        (Block_hash.equal block pred_block)
        (Wrong_endorsement_predecessor (pred_block, block)) >>=? fun () ->
      let current_level = (Level.current ctxt).level in
      fail_unless
        Raw_level.(succ level = current_level)
        Invalid_endorsement_level >>=? fun () ->
      Baking.check_endorsement_rights ctxt chain_id operation >>=? fun (delegate, slots, used) ->
      if used then fail (Duplicate_endorsement delegate)
      else
        let ctxt = record_endorsement ctxt delegate in
        let gap = List.length slots in
        let ctxt = Fitness.increase ~gap ctxt in
        Lwt.return
          Tez.(Constants.endorsement_security_deposit ctxt *?
               Int64.of_int gap) >>=? fun deposit ->
        add_deposit ctxt delegate deposit >>=? fun ctxt ->
        Global.get_last_block_priority ctxt >>=? fun block_priority ->
        Baking.endorsement_reward ctxt ~block_priority gap >>=? fun reward ->
        Delegate.freeze_rewards ctxt delegate reward >>=? fun ctxt ->
        let level = Level.from_raw ctxt level in
        return (ctxt, Single_result
                  (Endorsement_result
                     { balance_updates = Delegate.cleanup_balance_updates
                           [ Contract (Contract.implicit_contract delegate), Debited deposit;
                             Deposits (delegate, level.cycle), Credited deposit;
                             Rewards (delegate, level.cycle), Credited reward; ] ;
                       delegate ; slots }))
  | Single (Seed_nonce_revelation { level ; nonce }) ->
      let level = Level.from_raw ctxt level in
      Nonce.reveal ctxt level nonce >>=? fun ctxt ->
      let seed_nonce_revelation_tip =
        Constants.seed_nonce_revelation_tip ctxt in
      add_rewards ctxt seed_nonce_revelation_tip >>=? fun ctxt ->
      return (ctxt, Single_result
                (Seed_nonce_revelation_result
                   [ Rewards (baker, level.cycle), Credited seed_nonce_revelation_tip ]))
  | Single (Double_endorsement_evidence { op1 ; op2 }) -> begin
      match op1.protocol_data.contents, op2.protocol_data.contents with
      | Single (Endorsement e1),
        Single (Endorsement e2)
        when Raw_level.(e1.level = e2.level) &&
             not (Block_hash.equal op1.shell.branch op2.shell.branch) ->
          let level = Level.from_raw ctxt e1.level in
          let oldest_level = Level.last_allowed_fork_level ctxt in
          fail_unless Level.(level < Level.current ctxt)
            (Too_early_double_endorsement_evidence
               { level = level.level ;
                 current = (Level.current ctxt).level }) >>=? fun () ->
          fail_unless Raw_level.(oldest_level <= level.level)
            (Outdated_double_endorsement_evidence
               { level = level.level ;
                 last = oldest_level }) >>=? fun () ->
          Baking.check_endorsement_rights ctxt chain_id op1 >>=? fun (delegate1, _, _) ->
          Baking.check_endorsement_rights ctxt chain_id op2 >>=? fun (delegate2, _, _) ->
          fail_unless
            (Signature.Public_key_hash.equal delegate1 delegate2)
            (Inconsistent_double_endorsement_evidence
               { delegate1 ; delegate2 }) >>=? fun () ->
          Delegate.has_frozen_balance ctxt delegate1 level.cycle >>=? fun valid ->
          fail_unless valid Unrequired_double_endorsement_evidence >>=? fun () ->
          Delegate.punish ctxt delegate1 level.cycle >>=? fun (ctxt, balance) ->
          Lwt.return Tez.(balance.deposit +? balance.fees) >>=? fun burned ->
          let reward =
            match Tez.(burned /? 2L) with
            | Ok v -> v
            | Error _ -> Tez.zero in
          add_rewards ctxt reward >>=? fun ctxt ->
          let current_cycle = (Level.current ctxt).cycle in
          return (ctxt, Single_result
                    (Double_endorsement_evidence_result
                       (Delegate.cleanup_balance_updates [
                           Deposits (delegate1, level.cycle), Debited balance.deposit ;
                           Fees (delegate1, level.cycle), Debited balance.fees ;
                           Rewards (delegate1, level.cycle), Debited balance.rewards ;
                           Rewards (baker, current_cycle), Credited reward ])))
      | _, _ -> fail Invalid_double_endorsement_evidence
    end
<<<<<<< HEAD
  | Double_baking_evidence { bh1 ; bh2 } ->
=======
  | Single (Double_baking_evidence { bh1 ; bh2 }) ->
>>>>>>> 00b80698
      let hash1 = Block_header.hash bh1 in
      let hash2 = Block_header.hash bh2 in
      fail_unless
        (Compare.Int32.(bh1.shell.level = bh2.shell.level) &&
         not (Block_hash.equal hash1 hash2))
        (Invalid_double_baking_evidence
           { hash1 ;
             level1 = bh1.shell.level ;
             hash2 ;
             level2 = bh2.shell.level ;
           }) >>=? fun () ->
      Lwt.return (Raw_level.of_int32 bh1.shell.level) >>=? fun raw_level ->
      let oldest_level = Level.last_allowed_fork_level ctxt in
      fail_unless Raw_level.(raw_level < (Level.current ctxt).level)
        (Too_early_double_baking_evidence
           { level = raw_level ;
             current = (Level.current ctxt).level }) >>=? fun () ->
      fail_unless Raw_level.(oldest_level <= raw_level)
        (Outdated_double_baking_evidence
           { level = raw_level ;
             last = oldest_level }) >>=? fun () ->
      let level = Level.from_raw ctxt raw_level in
      Roll.baking_rights_owner
        ctxt level ~priority:bh1.protocol_data.contents.priority >>=? fun delegate1 ->
      Baking.check_signature bh1 chain_id delegate1 >>=? fun () ->
      Roll.baking_rights_owner
        ctxt level ~priority:bh2.protocol_data.contents.priority >>=? fun delegate2 ->
      Baking.check_signature bh2 chain_id delegate2 >>=? fun () ->
      fail_unless
        (Signature.Public_key.equal delegate1 delegate2)
        (Inconsistent_double_baking_evidence
           { delegate1 = Signature.Public_key.hash delegate1 ;
             delegate2 = Signature.Public_key.hash delegate2 }) >>=? fun () ->
      let delegate = Signature.Public_key.hash delegate1 in
      Delegate.has_frozen_balance ctxt delegate level.cycle >>=? fun valid ->
      fail_unless valid Unrequired_double_baking_evidence >>=? fun () ->
      Delegate.punish ctxt delegate level.cycle >>=? fun (ctxt, balance) ->
      Lwt.return Tez.(balance.deposit +? balance.fees) >>=? fun burned ->
      let reward =
        match Tez.(burned /? 2L) with
        | Ok v -> v
        | Error _ -> Tez.zero in
      add_rewards ctxt reward >>=? fun ctxt ->
      let current_cycle = (Level.current ctxt).cycle in
      return (ctxt, Single_result
                (Double_baking_evidence_result
                   (Delegate.cleanup_balance_updates [
                       Deposits (delegate, level.cycle), Debited balance.deposit ;
                       Fees (delegate, level.cycle), Debited balance.fees ;
                       Rewards (delegate, level.cycle), Debited balance.rewards ;
                       Rewards (baker, current_cycle), Credited reward ; ])))
  | Single (Activate_account { id = pkh ; activation_code }) -> begin
      let blinded_pkh =
        Blinded_public_key_hash.of_ed25519_pkh activation_code pkh in
      Commitment.get_opt ctxt blinded_pkh >>=? function
      | None -> fail (Invalid_activation { pkh })
      | Some amount ->
          Commitment.delete ctxt blinded_pkh >>=? fun ctxt ->
          let contract = Contract.implicit_contract (Signature.Ed25519 pkh) in
          Contract.(credit ctxt contract amount) >>=? fun ctxt ->
          return (ctxt, Single_result (Activate_account_result
                                         [ Contract contract, Credited amount ]))
    end
  | Single (Proposals { source ; period ; proposals }) ->
      Roll.delegate_pubkey ctxt source >>=? fun delegate ->
      Operation.check_signature delegate chain_id operation >>=? fun () ->
      let level = Level.current ctxt in
      fail_unless Voting_period.(level.voting_period = period)
        (Wrong_voting_period (level.voting_period, period)) >>=? fun () ->
      Amendment.record_proposals ctxt source proposals >>=? fun ctxt ->
      return (ctxt, Single_result Proposals_result)
  | Single (Ballot { source ; period ; proposal ; ballot }) ->
      Roll.delegate_pubkey ctxt source >>=? fun delegate ->
      Operation.check_signature delegate chain_id operation >>=? fun () ->
      let level = Level.current ctxt in
      fail_unless Voting_period.(level.voting_period = period)
        (Wrong_voting_period (level.voting_period, period)) >>=? fun () ->
      Amendment.record_ballot ctxt source proposal ballot >>=? fun ctxt ->
      return (ctxt, Single_result Ballot_result)
  | Single (Manager_operation _) as op ->
      precheck_manager_contents_list ctxt chain_id operation op >>=? fun ctxt ->
      apply_manager_contents_list ctxt mode baker op >>= fun (ctxt, result) ->
      return (ctxt, result)
  | Cons (Manager_operation _, _) as op ->
      precheck_manager_contents_list ctxt chain_id operation op >>=? fun ctxt ->
      apply_manager_contents_list ctxt mode baker op >>= fun (ctxt, result) ->
      return (ctxt, result)

let apply_operation ctxt chain_id mode pred_block baker hash operation =
  let ctxt = Contract.init_origination_nonce ctxt hash in
  apply_contents_list
    ctxt chain_id mode pred_block baker operation
    operation.protocol_data.contents >>=? fun (ctxt, result) ->
  let ctxt = Gas.set_unlimited ctxt in
  let ctxt = Contract.unset_origination_nonce ctxt in
  return (ctxt, { contents = result })

let may_snapshot_roll ctxt =
  let level = Alpha_context.Level.current ctxt in
  let blocks_per_roll_snapshot = Constants.blocks_per_roll_snapshot ctxt in
  if Compare.Int32.equal
      (Int32.rem level.cycle_position blocks_per_roll_snapshot)
      (Int32.pred blocks_per_roll_snapshot)
  then
    Alpha_context.Roll.snapshot_rolls ctxt >>=? fun ctxt ->
    return ctxt
  else
    return ctxt

let may_start_new_cycle ctxt =
  Baking.dawn_of_a_new_cycle ctxt >>=? function
  | None -> return (ctxt, [], [])
  | Some last_cycle ->
      Seed.cycle_end ctxt last_cycle >>=? fun (ctxt, unrevealed) ->
      Roll.cycle_end ctxt last_cycle >>=? fun ctxt ->
      Delegate.cycle_end ctxt last_cycle unrevealed >>=? fun (ctxt, update_balances, deactivated) ->
      Bootstrap.cycle_end ctxt last_cycle >>=? fun ctxt ->
      return (ctxt, update_balances, deactivated)

let begin_full_construction ctxt pred_timestamp protocol_data =
  Baking.check_baking_rights
    ctxt protocol_data pred_timestamp >>=? fun delegate_pk ->
  let ctxt = Fitness.increase ctxt in
  match Level.pred ctxt (Level.current ctxt) with
  | None -> assert false (* genesis *)
  | Some pred_level ->
      Baking.endorsement_rights ctxt pred_level >>=? fun rights ->
      let ctxt = init_endorsements ctxt rights in
      return (ctxt, protocol_data, delegate_pk)

let begin_partial_construction ctxt =
  let ctxt = Fitness.increase ctxt in
  match Level.pred ctxt (Level.current ctxt) with
  | None -> assert false (* genesis *)
  | Some pred_level ->
      Baking.endorsement_rights ctxt pred_level >>=? fun rights ->
      let ctxt = init_endorsements ctxt rights in
      return ctxt

let begin_application ctxt chain_id block_header pred_timestamp =
  let current_level = Alpha_context.Level.current ctxt in
  Baking.check_proof_of_work_stamp ctxt block_header >>=? fun () ->
  Baking.check_fitness_gap ctxt block_header >>=? fun () ->
  Baking.check_baking_rights
    ctxt block_header.protocol_data.contents pred_timestamp >>=? fun delegate_pk ->
  Baking.check_signature block_header chain_id delegate_pk >>=? fun () ->
  let has_commitment =
    match block_header.protocol_data.contents.seed_nonce_hash with
    | None -> false
    | Some _ -> true in
  fail_unless
    Compare.Bool.(has_commitment = current_level.expected_commitment)
    (Invalid_commitment
       { expected = current_level.expected_commitment }) >>=? fun () ->
  let ctxt = Fitness.increase ctxt in
  match Level.pred ctxt (Level.current ctxt) with
  | None -> assert false (* genesis *)
  | Some pred_level ->
      Baking.endorsement_rights ctxt pred_level >>=? fun rights ->
      let ctxt = init_endorsements ctxt rights in
      return (ctxt, delegate_pk)

let finalize_application ctxt protocol_data delegate =
  let deposit = Constants.block_security_deposit ctxt in
  add_deposit ctxt delegate deposit >>=? fun ctxt ->
  let reward = (Constants.block_reward ctxt) in
  add_rewards ctxt reward >>=? fun ctxt ->
  Signature.Public_key_hash.Map.fold
    (fun delegate deposit ctxt ->
       ctxt >>=? fun ctxt ->
       Delegate.freeze_deposit ctxt delegate deposit)
    (get_deposits ctxt)
    (return ctxt) >>=? fun ctxt ->
  (* end of level (from this point nothing should fail) *)
  let fees = Alpha_context.get_fees ctxt in
  Delegate.freeze_fees ctxt delegate fees >>=? fun ctxt ->
  let rewards = Alpha_context.get_rewards ctxt in
  Delegate.freeze_rewards ctxt delegate rewards >>=? fun ctxt ->
  begin
    match protocol_data.Block_header.seed_nonce_hash with
    | None -> return ctxt
    | Some nonce_hash ->
        Nonce.record_hash ctxt
          { nonce_hash ; delegate ; rewards ; fees }
  end >>=? fun ctxt ->
  Alpha_context.Global.set_last_block_priority
    ctxt protocol_data.priority >>=? fun ctxt ->
  (* end of cycle *)
  may_snapshot_roll ctxt >>=? fun ctxt ->
  may_start_new_cycle ctxt >>=? fun (ctxt, balance_updates, deactivated) ->
  Amendment.may_start_new_voting_cycle ctxt >>=? fun ctxt ->
  let cycle = (Level.current ctxt).cycle in
  let balance_updates =
    Delegate.(cleanup_balance_updates
                ([ Contract (Contract.implicit_contract delegate), Debited deposit ;
                   Deposits (delegate, cycle), Credited deposit ;
                   Rewards (delegate, cycle), Credited reward ] @ balance_updates)) in
  let consumed_gas = Z.sub (Constants.hard_gas_limit_per_block ctxt) (Alpha_context.Gas.block_level ctxt) in
  Alpha_context.Vote.get_current_period_kind ctxt >>=? fun voting_period_kind ->
  let receipt = Apply_results.{ baker = delegate ;
                                level = Level.current ctxt;
                                voting_period_kind ;
                                nonce_hash = protocol_data.seed_nonce_hash ;
                                consumed_gas ;
                                deactivated ;
                                balance_updates } in
  return (ctxt, receipt)<|MERGE_RESOLUTION|>--- conflicted
+++ resolved
@@ -800,11 +800,7 @@
                            Rewards (baker, current_cycle), Credited reward ])))
       | _, _ -> fail Invalid_double_endorsement_evidence
     end
-<<<<<<< HEAD
-  | Double_baking_evidence { bh1 ; bh2 } ->
-=======
   | Single (Double_baking_evidence { bh1 ; bh2 }) ->
->>>>>>> 00b80698
       let hash1 = Block_header.hash bh1 in
       let hash2 = Block_header.hash bh2 in
       fail_unless
