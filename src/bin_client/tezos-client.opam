--- conflicted
+++ resolved
@@ -11,19 +11,15 @@
   "jbuilder" { build & = "1.0+beta20" }
   "tezos-base"
   "tezos-client-base"
-<<<<<<< HEAD
   "tezos-client-000-Ps9mPmXa"
   "tezos-client-001-PtCJ7pwo"
   "tezos-client-001-PtCJ7pwo-commands"
   "tezos-baking-001-PtCJ7pwo"
   "tezos-baking-001-PtCJ7pwo-commands"
-=======
-  "tezos-client-genesis"
   "tezos-client-002-PtEmHRqt"
   "tezos-client-002-PtEmHRqt-commands"
   "tezos-baking-002-PtEmHRqt"
   "tezos-baking-002-PtEmHRqt-commands"
->>>>>>> 9cfe92c2
   "tezos-client-base-unix"
   "tezos-signer-backends"
   "tezos-node" { test }
