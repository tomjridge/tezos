opam-version: "2.0"
maintainer: "contact@tezos.com"
authors: [ "Tezos devteam" ]
homepage: "https://www.tezos.com/"
bug-reports: "https://gitlab.com/tezos/tezos/issues"
dev-repo: "git+https://gitlab.com/tezos/tezos.git"
license: "MIT"
depends: [
  "ocamlfind" { build }
  "dune" { build & >= "1.0.1" }
  "tezos-base"
  "tezos-client-base-unix"
  "tezos-client-base"
  "tezos-client-commands"
  "tezos-client-000-Ps9mPmXa"
<<<<<<< HEAD
  "tezos-client-003-PsddFKi3"
  "tezos-client-003-PsddFKi3-commands"
  "tezos-baking-003-PsddFKi3"
  "tezos-baking-003-PsddFKi3-commands"
  "tezos-client-base-unix"
=======
  "tezos-client-001-PtCJ7pwo"
  "tezos-client-002-PsYLVpVv"
  "tezos-client-003-PsddFKi3"
  "tezos-client-001-PtCJ7pwo-commands"
  "tezos-client-002-PsYLVpVv-commands"
  "tezos-client-003-PsddFKi3-commands"
  "tezos-baking-003-PsddFKi3-commands"
>>>>>>> 4ef74188
  "tezos-signer-backends"
  "tezos-node" { with-test }
  "tezos-protocol-compiler" { with-test }
]
build: [
  [ "dune" "build" "-p" name "-j" jobs ]
]
run-test: [
  [ "dune" "runtest" "-p" name "-j" jobs ]
]<|MERGE_RESOLUTION|>--- conflicted
+++ resolved
@@ -13,21 +13,9 @@
   "tezos-client-base"
   "tezos-client-commands"
   "tezos-client-000-Ps9mPmXa"
-<<<<<<< HEAD
   "tezos-client-003-PsddFKi3"
   "tezos-client-003-PsddFKi3-commands"
-  "tezos-baking-003-PsddFKi3"
   "tezos-baking-003-PsddFKi3-commands"
-  "tezos-client-base-unix"
-=======
-  "tezos-client-001-PtCJ7pwo"
-  "tezos-client-002-PsYLVpVv"
-  "tezos-client-003-PsddFKi3"
-  "tezos-client-001-PtCJ7pwo-commands"
-  "tezos-client-002-PsYLVpVv-commands"
-  "tezos-client-003-PsddFKi3-commands"
-  "tezos-baking-003-PsddFKi3-commands"
->>>>>>> 4ef74188
   "tezos-signer-backends"
   "tezos-node" { with-test }
   "tezos-protocol-compiler" { with-test }
